--- conflicted
+++ resolved
@@ -6,18 +6,6 @@
 
 // Socket events
 export enum SocketEvent {
-<<<<<<< HEAD
-  CONNECT = 'connect',
-  DISCONNECT = 'disconnect',
-  JOIN_TEAM = 'join_team',
-  LEAVE_TEAM = 'leave_team',
-  NEW_MESSAGE = 'new_message',
-  MEMBER_JOINED = 'member_joined',
-  MEMBER_LEFT = 'member_left',
-  USER_STATUS_CHANGE = 'user_status_change',
-  TYPING = 'typing',
-  STOP_TYPING = 'stop_typing',
-=======
   CONNECT = "connect",
   DISCONNECT = "disconnect",
   JOIN_TEAM = "join_team",
@@ -26,7 +14,6 @@
   USER_STATUS_CHANGE = "user_status_change",
   TYPING = "typing",
   STOP_TYPING = "stop_typing",
->>>>>>> 8004c8dd
 }
 
 // Socket service for real-time communication
@@ -117,11 +104,7 @@
       })
       .eq("id", this.userId)
       .then(() => console.log(`User status updated to ${status}`))
-<<<<<<< HEAD
-      .catch((err: any) => console.error('Error updating user status:', err));
-=======
       .catch((err) => console.error("Error updating user status:", err))
->>>>>>> 8004c8dd
   }
 
   // Notify that user is typing
