# ThesisFlow-AI

*Comprehensive AI-powered research platform for academic discovery, document processing, and team collaboration*

[![License](https://img.shields.io/badge/License-MIT-FF6B2C?style=flat-square)](https://github.com/Kedhareswer/thesisflow-ai/blob/master/LICENSE)
[![GitHub Stars](https://img.shields.io/github/stars/Kedhareswer/thesisflow-ai?style=flat-square&color=FF6B2C)](https://github.com/Kedhareswer/thesisflow-ai)
[![Production](https://img.shields.io/badge/Status-Production_Ready-28a745?style=flat-square)](https://thesisflow-ai.vercel.app)
[![Version](https://img.shields.io/badge/Version-2.1.0-FF6B2C?style=flat-square)](https://github.com/Kedhareswer/thesisflow-ai)

<<<<<<< HEAD
## 🚀 Core Features

| 🔍 Explorer | ✍️ Writer | 📅 Planner | 👥 Collaborate |
|-------------|-----------|-------------|----------------|
| **Multi-source literature search**<br/>• 11+ academic databases<br/>• AI research assistant with streaming<br/>• Deep research with real-time results<br/>• Citation analysis & export | **LaTeX collaborative editor**<br/>• Real-time preview with KaTeX<br/>• Multi-format document extraction<br/>• AI writing assistance<br/>• OCR for images & scanned docs | **AI-powered project management**<br/>• Intelligent task generation<br/>• Gantt charts & calendar views<br/>• Team assignments & tracking<br/>• Progress analytics | **Real-time team collaboration**<br/>• WebSocket-powered chat<br/>• File sharing & mentions<br/>• Presence indicators<br/>• Role-based permissions |
=======
## Core Features

| Explorer | Writer | Planner | Collaborate |
|----------|--------|---------|-------------|
| Multi-source literature search<br/>AI research assistant<br/>Deep research tools | LaTeX editor<br/>Document extraction<br/>AI writing assistance | Project management<br/>Task tracking<br/>Calendar integration | Real-time WebSocket chat<br/>Team management<br/>File sharing |
>>>>>>> 001831aa

## Tech Stack

```mermaid
graph TB
<<<<<<< HEAD
    subgraph "Frontend Architecture"
        A[Next.js 15 + React 19] --> B[TypeScript + TailwindCSS]
        B --> C[Shadcn/UI + Framer Motion]
        C --> D[KaTeX + Tesseract.js]
    end
    
    subgraph "Backend Services"
        E[Supabase PostgreSQL] --> F[Row Level Security]
        G[WebSocket Server] --> H[Socket.IO + JWT Auth]
        I[Server-Sent Events] --> J[AI Streaming]
    end
    
    subgraph "AI Provider Ecosystem"
        K[OpenAI GPT-4o/o3/o3-mini] --> L[Multi-Provider Router]
        M[Google Gemini 2.5 Pro/Flash] --> L
        N[Anthropic Claude 4.1/3.5] --> L
        O[Groq LLaMA 3.3-70B] --> L
        P[Mistral Large 2411] --> L
        Q[AIML Cross-Provider API] --> L
=======
    subgraph "Frontend"
        A[Next.js 15] --> B[React 19]
        B --> C[TypeScript]
        C --> D[TailwindCSS + Shadcn/UI]
    end
    
    subgraph "Backend"
        E[Supabase] --> F[PostgreSQL + RLS]
        G[WebSocket Server] --> H[Socket.IO]
        I[Python Services] --> J[Literature APIs]
>>>>>>> 001831aa
    end
    
    subgraph "Document Processing"
        R[PDF Parser] --> S[Extraction Engine]
        T[Mammoth.js DOCX] --> S
        U[Tesseract.js OCR] --> S
        V[PapaCSV Parser] --> S
    end
    
    subgraph "Literature APIs"
        W[OpenAlex] --> X[Search Orchestrator]
        Y[arXiv + CrossRef] --> X
        Z[Google Scholar] --> X
        AA[PubMed + DOAJ] --> X
    end
    
    A --> E
    A --> I
    L --> J
    S --> E
    X --> E
    
    style A fill:#FF6B2C,color:#fff
    style E fill:#FF6B2C,color:#fff
    style L fill:#FF6B2C,color:#fff
    style S fill:#28a745,color:#fff
    style X fill:#17a2b8,color:#fff
```

## Quick Start

```bash
# 1. Clone and setup
git clone https://github.com/Kedhareswer/thesisflow-ai.git
cd thesisflow-ai
pnpm install

# 2. Configure environment
cp env.template .env.local
# Edit .env.local with your API keys (see setup guide below)

# 3. Start development servers
pnpm dev                         # Frontend (port 3000)
node server/websocket-server.js  # WebSocket collaboration (port 3001)

# 4. Optional: Python literature search service
cd python && python app.py      # Enhanced search APIs (port 5000)
```

### Required Configuration

**Essential Services:**
- **Supabase**: Database, authentication, file storage, and RLS policies
- **AI Provider**: At least one from OpenAI, Gemini, Claude, Groq, Mistral, or AIML
- **HuggingFace**: For AI content detection and model inference

<<<<<<< HEAD
**Enhanced Features:**
- **Google Search API**: Advanced literature search and citation discovery
- **Stripe**: Subscription management and payment processing  
- **Academic APIs**: Unpaywall, CORE, SerpAPI for comprehensive research

**🌐 Live Demo:** [thesisflow-ai.vercel.app](https://thesisflow-ai.vercel.app)

---

## 💎 Monthly Token System
=======
**Live Demo:** [thesisflow-ai.vercel.app](https://thesisflow-ai.vercel.app)

---

## Plans & Tokens
>>>>>>> 001831aa

ThesisFlow-AI uses an intelligent monthly token system that powers all AI features:

<<<<<<< HEAD
| Plan | Monthly Tokens | Features | Price |
|------|----------------|----------|-------|
| **Free** | 50 tokens | Core research tools, basic AI assistance | $0 |
| **Pro** | 500 tokens | Advanced AI models, priority processing, collaboration | $19/month |

### 🔥 Token Usage

**AI-Powered Features (Token Required):**
- 🤖 AI Chat & Research Assistant (streaming responses)
- 🔍 Topic Exploration & Deep Research
- 📄 Document Summarization & Analysis
- 📋 AI Project Planning & Task Generation
- ✍️ LaTeX Writing Assistance

**Always Free Features:**
- 📚 Literature Search (11+ academic databases)
- 📊 Project Management & Calendar
- 👥 Team Collaboration & Chat
- 📁 File Upload & Document Extraction
- 📈 Analytics & Progress Tracking

### 📊 Usage Monitoring
=======
- **Free**: 50 monthly tokens
- **Pro**: 500 monthly tokens

**Where tokens are consumed:**
- AI Chat (messages and streaming)
- Explorer (topic exploration, deep research)
- Summarizer
- Plan-and-Execute workflows and related AI tools

**Where you can see usage:**
- Top nav mini meter: shows remaining monthly tokens with usage tooltip
- Profile dropdown: shows current plan, monthly remaining count, and a Manage/Upgrade button
- Plan & Analytics page (`/plan`): Token bars and usage by feature
- Tokens page (`/tokens`): Full dashboard with recent transactions and feature costs

Only two roles are recognized across the app: **free** and **pro**. Any paid alias from the backend (e.g., professional, premium, enterprise) is normalized to `pro` on the client.

## Changelog
>>>>>>> 001831aa

Track your token consumption across the platform:
- **Navigation Bar**: Live token counter with usage breakdown
- **Profile Menu**: Current plan status and upgrade options
- **Plan & Analytics** (`/plan`): Detailed usage charts by feature
- **Token Dashboard** (`/tokens`): Transaction history and cost analysis

<<<<<<< HEAD
*Tokens reset monthly and unused tokens don't roll over. Upgrade anytime for immediate access to additional tokens.*

## 📋 Changelog
=======
Direct links to specific versions also work, for example:
- https://thesisflow-ai.vercel.app/changelog#v1.0.9
>>>>>>> 001831aa

Stay up to date with the latest releases and improvements:

<<<<<<< HEAD
- **Web**: https://thesisflow-ai.vercel.app/changelog
- **RSS**: https://thesisflow-ai.vercel.app/changelog/rss.xml
- **Atom**: https://thesisflow-ai.vercel.app/changelog/atom.xml

Direct links to specific versions: `https://thesisflow-ai.vercel.app/changelog#v2.1.0`

---

## 🎯 Advanced Features

### 🔍 Literature Explorer & Deep Research

```mermaid
flowchart TB
    A[Research Query] --> B[Unified Search Orchestrator]
    
    subgraph "Academic Databases"
        C[OpenAlex - 250M+ papers]
        D[arXiv - Preprints]
        E[CrossRef - DOI Registry]
        F[PubMed - Medical Literature]
        G[DOAJ - Open Access]
        H[OpenAIRE - European Research]
    end
    
    subgraph "Web & News Sources"
        I[Google Scholar]
        J[DuckDuckGo Search]
        K[Tavily AI Search]
        L[Context7 Documentation]
        M[LangSearch Multi-Source]
    end
    
    subgraph "AI Processing Pipeline"
        N[Real-time Streaming Results]
        O[Smart Deduplication]
        P[Citation Analysis & Ranking]
        Q[AI Research Assistant]
=======
## Features

### Literature Explorer

```mermaid
flowchart TB
    A[Search Query] --> B[Literature Search Service]
    
    subgraph "Core APIs"
        C[OpenAlex]
        D[arXiv]
        E[CrossRef]
        F[OpenAIRE]
        G[DOAJ]
        H[PubMed]
    end
    
    subgraph "Enhanced APIs"
        I[Google Search]
        J[CORE]
        K[SerpAPI]
    end
    
    subgraph "Processing"
        L[Rate Limiting & Caching]
        M[Deduplication & Ranking]
        N[Citation Analysis]
>>>>>>> 001831aa
    end
    
    B --> C & D & E & F & G & H
    B --> I & J & K & L & M
    C & D & E & F & G & H --> N
    I & J & K & L & M --> N
    N --> O --> P --> Q
    
<<<<<<< HEAD
    Q --> R[Streaming Chat Interface]
    Q --> S[Export & Citation Tools]
    Q --> T[Topic Deep Dive]
=======
    N --> O[Research Results]
    O --> P[AI Research Assistant]
    O --> Q[Citation Tracking]
    O --> R[Export Options]
>>>>>>> 001831aa
    
    style B fill:#FF6B2C,color:#fff
    style N fill:#17a2b8,color:#fff
    style Q fill:#28a745,color:#fff
```

<<<<<<< HEAD
**🚀 Next-Generation Search Capabilities:**

| Feature | Technology | Performance | Benefits |
|---------|------------|-------------|----------|
| **Multi-Source Search** | 11+ APIs with intelligent orchestration | 1-3s response time | Comprehensive coverage, no missed papers |
| **Real-time Streaming** | Server-Sent Events + WebSocket | <100ms latency | Live results as they arrive |
| **AI Research Assistant** | GPT-4o/Claude/Gemini with conversation memory | 3-8s generation | Context-aware answers with citations |
| **Smart Caching** | Supabase + Redis with 1-hour TTL | 85%+ cache hit rate | Instant results for repeated queries |
| **Citation Analysis** | OpenAlex graph traversal | Forward/backward links | Discover influential and related work |
| **Export Integration** | BibTeX, RIS, JSON, CSV formats | Bulk export support | Seamless reference management |

### ✍️ LaTeX Writer & Document Processing

```mermaid
flowchart TB
    subgraph "Multi-Format Document Processing"
        A[File Upload - 10MB Max] --> B[Format Detection Engine]
        B --> C{Processing Pipeline}
        
        C -->|PDF| D[pdf-parse + OCR<br/>Text, Tables, Images]
        C -->|DOCX/DOC| E[mammoth.js<br/>Rich Text + Media]
        C -->|PowerPoint| F[XML Parser<br/>Slides + Notes + Metadata]
        C -->|CSV/Excel| G[PapaCSV + XLSX<br/>Data Analysis]
        C -->|Images/Scans| H[Tesseract.js + Sharp<br/>OCR + Image Processing]
        C -->|Plain Text| I[Direct Text Analysis<br/>NLP + Structure]
        
        D & E & F & G & H & I --> J[Extraction Orchestrator]
        J --> K[AI Analysis Engine]
        K --> L[Structured Output]
    end
    
    subgraph "Collaborative LaTeX Editor"
        M[LaTeX Editor Interface] --> N[Real-time Preview]
        N --> O[KaTeX Math Rendering]
        O --> P[Live Formula Display]
        
        M --> Q[Multi-User Collaboration]
        Q --> R[Presence Indicators]
        Q --> S[Real-time Sync]
        Q --> T[Conflict Resolution]
        
        M --> U[Smart LaTeX Toolbar]
        U --> V[Document Structure]
        U --> W[Math & Equations]
        U --> X[Citations & References]
        U --> Y[Tables & Figures]
    end
    
    L --> Z[AI Writing Assistant]
    Z --> AA[LaTeX Content Generation]
    AA --> M
=======
**Advanced Literature Search Features:**
- Multi-Source Integration: 11+ academic databases and search engines
- Intelligent Caching: Database + memory caching with 1-hour TTL
- Rate Limiting: Per-source token bucket algorithms with exponential backoff
- Real-time Streaming: Progressive results as sources respond
- Citation Analysis: Forward/backward citation tracking via OpenAlex
- Aggregation Mode: 2-minute window for comprehensive multi-source results
- Smart Fallbacks: Automatic provider switching on failures
- Export Formats: JSON, CSV, BibTeX, RIS

### Document Processing & LaTeX Writer

```mermaid
flowchart TB
    subgraph "Document Processing"
        A[File Upload<br/>10MB limit] --> B[File Type Detection]
        B --> C{Extraction Method}
        
        C -->|PDF| D[pdf-parse<br/>Text + Tables]
        C -->|DOCX/DOC| E[mammoth.js<br/>HTML Conversion]
        C -->|PowerPoint| F[XML Parser<br/>Slides + Notes]
        C -->|CSV| G[papaparse<br/>Data Parsing]
        C -->|Images| H[Tesseract.js + Sharp<br/>OCR Processing]
        C -->|TXT| I[Direct Processing<br/>Plain Text]
        
        D & E & F & G & H & I --> J[Extraction Orchestrator]
        J --> K[Metadata Extraction]
        K --> L[AI Processing]
    end
    
    subgraph "LaTeX Writing"
        M[LaTeX Editor] --> N[Real-time Preview]
        N --> O[KaTeX Rendering]
        O --> P[Formula Display]
        
        M --> Q[Collaborative Features]
        Q --> R[User Avatars]
        Q --> S[Real-time Sync]
        
        M --> T[LaTeX Toolbar]
        T --> U[Sections & Formatting]
        T --> V[Equations & Tables]
        T --> W[Citations & References]
    end
    
    L --> X[AI Writing Assistant]
    X --> Y[LaTeX Content Generation]
    Y --> M
>>>>>>> 001831aa
    
    style J fill:#FF6B2C,color:#fff
    style M fill:#28a745,color:#fff
    style Z fill:#17a2b8,color:#fff
```

**🔧 Advanced Document Processing:**

| Format | Extraction Capabilities | Processing Speed | AI Enhancement |
|--------|------------------------|------------------|----------------|
| **PDF** | Text, tables, images, metadata, OCR for scanned docs | 15-45s | Structure analysis, key insights, citations |
| **DOCX/DOC** | Rich text, tables, images, comments, track changes | 10-30s | Content summarization, formatting preservation |
| **PowerPoint** | Slides, speaker notes, embedded media, animations | 20-40s | Presentation flow analysis, key points extraction |
| **CSV/Excel** | Data parsing, type detection, statistical analysis | 5-15s | Data insights, trend analysis, visualization suggestions |
| **Images/Scans** | OCR text extraction, layout analysis, metadata | 30-90s | Content recognition, text structure, quality enhancement |
| **Plain Text** | Direct processing, encoding detection, structure | 2-10s | NLP analysis, topic modeling, sentiment analysis |

<<<<<<< HEAD
**🎨 LaTeX Editor Features:**

- **Real-time Collaboration**: Multi-user editing with live cursors and presence
- **Live Preview**: Split-pane with instant KaTeX mathematical rendering
- **Smart Toolbar**: LaTeX-specific commands, shortcuts, and templates
- **AI Integration**: Generate LaTeX content from natural language prompts
- **Export Options**: PDF compilation, LaTeX source, HTML preview
- **Template Library**: Academic papers, theses, presentations, and custom templates
- **Citation Management**: BibTeX integration with automatic formatting
- **Version Control**: Document history, branching, and merge capabilities

### 📅 AI-Powered Project Management

```mermaid
flowchart TB
    subgraph "AI Planning Engine"
        A[Natural Language Input] --> B[AI Task Generator]
        B --> C[Smart Scheduling]
        C --> D[Dependency Analysis]
        D --> E[Resource Allocation]
    end
    
    subgraph "Project Visualization"
        F[Interactive Calendar] --> G[Gantt Charts]
        G --> H[Kanban Boards]
        H --> I[Progress Analytics]
        I --> J[Timeline Views]
    end
    
    subgraph "Team Collaboration"
        K[Role-based Access] --> L[Task Assignments]
        L --> M[Real-time Updates]
        M --> N[Notification System]
        N --> O[Progress Tracking]
    end
    
    subgraph "Data & Intelligence"
        P[Supabase Backend] --> Q[RLS Security]
        Q --> R[Usage Analytics]
        R --> S[Performance Insights]
        S --> T[Predictive Scheduling]
=======
**LaTeX Writing Features:**
- Real-time Collaboration: Multi-user editing with presence indicators
- Live Preview: Split-view with instant KaTeX rendering
- Smart Toolbar: LaTeX-specific commands and shortcuts
- AI Integration: Generate LaTeX content from prompts
- Export Options: PDF, LaTeX source, HTML
- Template System: Academic paper templates

### Project Management & Planning

```mermaid
flowchart TB
    subgraph "Project Structure"
        A[Projects] --> B[Tasks]
        B --> C[Subtasks]
        C --> D[Comments]
    end
    
    subgraph "Visualization"
        E[Calendar View]
        F[Gantt Chart]
        G[Kanban Board]
        H[Analytics]
    end
    
    subgraph "Team Features"
        I[Team Management]
        J[Notifications]
        K[Assignments]
        L[Due Dates]
    end
    
    subgraph "Data Integration"
        M[Supabase Database]
        N[Real-time Sync]
        O[Usage Analytics]
>>>>>>> 001831aa
    end
    
    E --> F
    J --> K
    O --> P
    T --> A
    
    style B fill:#FF6B2C,color:#fff
    style F fill:#28a745,color:#fff
    style K fill:#17a2b8,color:#fff
    style P fill:#6f42c1,color:#fff
```

<<<<<<< HEAD
**🤖 Intelligent Planning Features:**

| Feature | AI Technology | Capabilities | Benefits |
|---------|---------------|--------------|----------|
| **AI Task Generation** | GPT-4o + Planning Prompts | Natural language → structured tasks | 10x faster project setup |
| **Smart Scheduling** | Constraint optimization | Automatic dependency resolution | Conflict-free timelines |
| **Progress Prediction** | ML analytics on completion patterns | Deadline risk assessment | Proactive project management |
| **Resource Optimization** | Team capacity analysis | Workload balancing | Improved productivity |

**📊 Multi-View Project Management:**
- **Calendar Integration**: Date-fns powered scheduling with conflict detection
- **Gantt Charts**: Interactive timeline visualization with drag-drop editing
- **Kanban Boards**: Agile workflow management with custom columns
- **Analytics Dashboard**: Completion rates, velocity tracking, team performance
- **Hierarchical Structure**: Projects → Tasks → Subtasks → Comments with full nesting
- **Real-time Sync**: Live updates across all team members and devices
=======
**Advanced Planning Features:**
- Multi-View Interface: Calendar (date-fns), Gantt charts, Kanban boards
- Hierarchical Tasks: Projects → Tasks → Subtasks → Comments
- Smart Scheduling: Due date parsing and calendar integration
- Team Collaboration: Role-based permissions and assignments
- Progress Analytics: Completion rates, time tracking, performance metrics
- Notification System: Real-time updates and deadline reminders
- Data Persistence: Supabase integration with RLS policies
>>>>>>> 001831aa

### Real-time Team Collaboration

```mermaid
flowchart TB
<<<<<<< HEAD
    subgraph "WebSocket Infrastructure"
        A[Socket.IO Server - Port 3001] --> B[JWT Authentication]
        B --> C[Team Rooms & Channels]
        C --> D[Message Broadcasting]
        D --> E[Presence Management]
    end
    
    subgraph "Communication Features"
        F[Real-time Chat] --> G[File Sharing & Attachments]
        G --> H[@Mentions & Notifications]
        H --> I[Typing Indicators]
        I --> J[Read Receipts & Status]
        J --> K[Message Threading]
    end
    
    subgraph "Collaboration Tools"
        L[Document Co-editing] --> M[Live Cursors]
        M --> N[Change Tracking]
        N --> O[Conflict Resolution]
        O --> P[Version History]
    end
    
    subgraph "Team Management"
        Q[Role-based Permissions] --> R[Owner/Admin/Editor/Viewer]
        R --> S[Granular Access Control]
        S --> T[Notification Preferences]
        T --> U[Email & Push Integration]
    end
    
    A --> F & L & Q
    K --> V[Multi-device Sync]
    P --> W[Backup & Recovery]
    U --> X[Cross-platform Notifications]
=======
    subgraph "WebSocket Architecture"
        A[Socket.IO Server<br/>Port 3001] --> B[JWT Authentication]
        B --> C[Team Rooms]
        C --> D[Message Broadcasting]
    end
    
    subgraph "Chat Features"
        E[Real-time Messaging] --> F[File Sharing]
        F --> G[Mentions & Notifications]
        G --> H[Typing Indicators]
        H --> I[Read Receipts]
    end
    
    subgraph "Presence System"
        J[Online Status] --> K[Last Active]
        K --> L[Activity Tracking]
        L --> M[Team Analytics]
    end
    
    subgraph "Team Management"
        N[Role-based Access]
        O[Owner/Admin/Editor/Viewer]
        P[Notification Preferences]
        Q[Email Integration]
    end
    
    A --> E & J & N
    E --> R[Multi-device Sync]
    J --> S[Cross-tab Updates]
    N --> T[RLS Security]
>>>>>>> 001831aa
    
    style A fill:#FF6B2C,color:#fff
    style F fill:#28a745,color:#fff
    style L fill:#17a2b8,color:#fff
    style Q fill:#6f42c1,color:#fff
```

**🚀 Advanced Collaboration Capabilities:**

| Feature | Technology Stack | Performance | Capabilities |
|---------|------------------|-------------|--------------|
| **Real-time Messaging** | Socket.IO + PostgreSQL + RLS | <50ms latency | Instant delivery, persistence, search |
| **Document Collaboration** | WebSocket + Operational Transform | Live sync | Multi-user editing, conflict resolution |
| **Presence System** | In-memory + Database hybrid | Real-time updates | Online status, activity tracking, typing |
| **File Management** | Supabase Storage + CDN | Secure uploads | Version control, sharing permissions |
| **Notification Engine** | WebSocket + Email + Push | Multi-channel | Granular preferences, smart batching |
| **Team Administration** | RLS + JWT + Role Engine | Enterprise-grade | Fine-grained permissions, audit trails |

<<<<<<< HEAD
**🔐 Enterprise Security:**
- **Encryption in transit (TLS) and at rest**: All data encrypted during transmission and storage
- **Row Level Security**: Database-level access control with Supabase RLS
- **JWT Authentication**: Secure token-based authentication with refresh tokens
- **Audit Logging**: Complete activity tracking for compliance and security
- **GDPR Compliance**: Data privacy controls and user data portability

### 🤖 Advanced AI Integration

```mermaid
flowchart TB
    subgraph "Multi-Provider AI Router"
        A[Intelligent Provider Selection] --> B[OpenRouter Integration]
        B --> C[Fallback Chain Management]
        C --> D[Token & Cost Optimization]
        D --> E[Usage Analytics]
    end
    
    subgraph "AI Provider Ecosystem"
        F[OpenAI GPT-4o/o3/o3-mini]
        G[Google Gemini 2.5 Pro/Flash]
        H[Anthropic Claude 4.1/3.5 Sonnet]
        I[Groq LLaMA 3.3-70B Versatile]
        J[Mistral Large 2411/Codestral]
        K[AIML Cross-Provider API]
        L[OpenRouter Free Tier Models]
    end
    
    subgraph "Streaming Infrastructure"
        M[Server-Sent Events] --> N[Real-time Token Streaming]
        N --> O[Progress Tracking & Reasoning]
        O --> P[Heartbeat & Connection Management]
        P --> Q[Graceful Error Handling]
    end
    
    subgraph "AI-Powered Features"
        R[Conversational Research Assistant]
        S[LaTeX Content Generation]
        T[Document Analysis & Extraction]
        U[Project Planning & Task Generation]
        V[Literature Summarization]
        W[Citation & Reference Management]
=======
### AI Integration

```mermaid
flowchart TB
    subgraph "Enhanced AI Service"
        A[AI Provider Router] --> B[API Key Management]
        B --> C[Fallback System]
        C --> D[Usage Tracking]
    end
    
    subgraph "Supported Providers"
        E[OpenAI<br/>GPT-4o, o3, GPT-4o-mini]
        F[Google Gemini<br/>2.5 Pro/Flash, 2.0 Flash]
        G[Anthropic<br/>Claude 3.5/4 Sonnet/Opus]
        H[Groq<br/>LLaMA 3.1/3.3, Whisper]
        I[Mistral AI<br/>Small/Medium/Large, Codestral]
        J[AIML API<br/>Multi-provider access]
    end
    
    subgraph "Streaming Architecture"
        K[Server-Sent Events] --> L[Real-time Tokens]
        L --> M[Progress Tracking]
        M --> N[Heartbeat Pings]
        N --> O[Abort Handling]
    end
    
    subgraph "AI Features"
        P[Research Assistant]
        Q[Content Generation]
        R[AI Content Detection]
        S[Writing Assistance]
        T[Data Analysis]
>>>>>>> 001831aa
    end
    
    A --> F & G & H & I & J & K & L
    F & G & H & I & J & K & L --> M
    M --> R & S & T & U & V & W
    
    style A fill:#FF6B2C,color:#fff
    style M fill:#28a745,color:#fff
    style R fill:#17a2b8,color:#fff
```

<<<<<<< HEAD
**🚀 Next-Generation AI Capabilities:**

| Provider | Latest Models | Context Window | Specialized Features | Primary Use Cases |
|----------|---------------|----------------|---------------------|------------------|
| **OpenAI** | GPT-4o, o3, o3-mini | 200K tokens | Advanced reasoning, function calling | Complex analysis, research synthesis |
| **Google Gemini** | 2.5 Pro/Flash, 2.0 Flash | 1M tokens | Ultra-long context, multimodal | Document processing, comprehensive analysis |
| **Anthropic** | Claude 4.1 Opus, 3.5 Sonnet | 200K tokens | Academic writing, ethical reasoning | Research papers, literature reviews |
| **Groq** | LLaMA 3.3-70B, Whisper | 128K tokens | Ultra-fast inference (500+ tok/s) | Real-time chat, quick responses |
| **Mistral** | Large 2411, Codestral | 128K tokens | Code generation, multilingual | Technical writing, programming |
| **AIML API** | Cross-provider access | Variable | Model aggregation, cost optimization | Fallback routing, budget management |

**🔥 Advanced AI Features:**

- **Streaming Conversations**: Real-time token-by-token responses with progress tracking
- **Context Preservation**: Full conversation history maintained across sessions
- **Intelligent Fallbacks**: Automatic provider switching on failures or rate limits
- **Progress & Intermediate Steps**: Live progress updates and intermediate outputs during complex tasks
- **Multi-Modal Processing**: Text, images, documents, and data analysis
- **Cost Optimization**: Smart model selection based on task complexity and budget
- **OpenRouter Integration**: Access to 100+ models through unified API
=======
**AI Provider Capabilities:**

| Provider | Latest Models | Context Length | Strengths | Use Cases |
|----------|---------------|----------------|-----------|-----------|
| **OpenAI** | GPT-4o, o3-mini, o3 | 200K tokens | Reasoning, analysis | Complex research, coding |
| **Google** | Gemini 2.5 Pro/Flash | 1M tokens | Long context, multimodal | Document analysis, vision |
| **Anthropic** | Claude 3.5/4 Sonnet | 200K tokens | Academic writing, safety | Research papers, ethics |
| **Groq** | LLaMA 3.3-70B | 128K tokens | Ultra-fast inference | Real-time chat, quick tasks |
| **Mistral** | Large 2411, Codestral | 128K tokens | Code, multilingual | Programming, translation |
| **AIML** | Cross-provider | Variable | Model aggregation | Fallback, cost optimization |
>>>>>>> 001831aa

---

## System Architecture

### Complete Platform Overview

```mermaid
flowchart TB
<<<<<<< HEAD
    subgraph "Frontend Layer"
        A[Next.js 15 + React 19] --> B[TypeScript + TailwindCSS]
        B --> C[Shadcn/UI + Framer Motion]
        C --> D[KaTeX + Tesseract.js]
    end
    
    subgraph "API Gateway & Routes"
        E[AI Streaming Routes] --> F[SSE + WebSocket]
        G[Literature Search APIs] --> H[Multi-Source Orchestration]
        I[Document Processing] --> J[Extraction Pipeline]
        K[Collaboration APIs] --> L[Real-time Messaging]
        M[Project Management] --> N[Planning & Analytics]
=======
    subgraph "Frontend"
        A[Next.js 15 + React 19] --> B[Tailwind + Shadcn/UI]
        B --> C[TypeScript Components]
    end
    
    subgraph "API Routes"
        D[AI Chat Stream] --> E[AI Streaming]
        F[Literature Search] --> G[Literature APIs]
        H[Extract] --> I[Document Processing]
        J[Collaborate] --> K[Team Management]
>>>>>>> 001831aa
    end
    
    subgraph "Real-time Infrastructure"
        O[Socket.IO Server - Port 3001] --> P[JWT Authentication]
        Q[Server-Sent Events] --> R[AI Token Streaming]
        S[Keep-alive Services] --> T[Cloud Platform Support]
        U[WebSocket Rooms] --> V[Team Collaboration]
    end
    
    subgraph "Database & Storage Layer"
        W[Supabase PostgreSQL] --> X[Row Level Security]
        Y[File Storage + CDN] --> Z[Document Management]
        AA[Authentication Service] --> BB[JWT + Session Management]
        CC[Caching Layer] --> DD[Redis + Memory Cache]
    end
    
    subgraph "AI & External Services"
        EE[Multi-Provider AI Router] --> FF[OpenAI + Gemini + Claude + Groq + Mistral + AIML]
        GG[Literature Search Engine] --> HH[OpenAlex + arXiv + CrossRef + PubMed + DOAJ + Google Scholar]
        II[Document Processing Engine] --> JJ[PDF + DOCX + PPT + CSV + OCR + Text Analysis]
        KK[OpenRouter Integration] --> LL[100+ Free & Premium Models]
    end
    
    A --> E & G & I & K & M
    E --> EE
    G --> GG
    I --> II
    K --> O
    M --> W
    O --> W
    EE --> FF
    GG --> HH
    II --> JJ
    KK --> FF
    
    style A fill:#FF6B2C,color:#fff
    style W fill:#28a745,color:#fff
    style EE fill:#17a2b8,color:#fff
    style O fill:#6f42c1,color:#fff
    style GG fill:#ffc107,color:#000
```

### 🔧 Core Architecture Components

| Layer | Technology Stack | Purpose | Performance |
|-------|------------------|---------|-------------|
| **Frontend** | Next.js 15, React 19, TypeScript, TailwindCSS | Modern UI with server-side rendering | <100ms page loads |
| **Database** | Supabase PostgreSQL with RLS | Secure data storage and real-time sync | 99.9% uptime |
| **AI Services** | Multi-provider router with OpenRouter | Intelligent content generation | 3-8s response time |
| **Real-time** | Socket.IO + WebSocket infrastructure | Live collaboration and messaging | <50ms latency |
| **Document Processing** | Multi-format extraction pipeline | File analysis and OCR | 15-45s processing |
| **Literature Search** | 11+ academic database integration | Comprehensive research discovery | 1-3s search time |

### 🛡️ Security & Performance

**🔒 Enterprise-Grade Security:**
- **Authentication**: JWT-based auth with Supabase and refresh token rotation
- **Authorization**: Row Level Security (RLS) policies with fine-grained permissions
- **Data Protection**: End-to-end encryption for files and messages
- **API Security**: Rate limiting, request validation, and CORS protection
- **Compliance**: GDPR-ready with data portability and deletion controls

**⚡ Performance Benchmarks:**

| Feature | Response Time | Throughput | Reliability | Scalability |
|---------|---------------|------------|-------------|-------------|
| **Literature Search** | 1-3s | 100+ req/min | 98% success rate | 50+ concurrent users |
| **AI Generation** | 3-8s streaming | 30+ concurrent | 95% success rate | Auto-scaling |
| **Document Processing** | 15-45s | 25+ files/min | 92% success rate | Queue-based |
| **Real-time Chat** | <50ms | 1000+ msg/min | 99.9% uptime | 500+ concurrent |
| **File Upload** | 2-10s | 20MB/file | 96% success rate | CDN-accelerated |

---

<<<<<<< HEAD
## 🚀 Complete Setup Guide
=======
## Setup Guide
>>>>>>> 001831aa

### 📋 Prerequisites

| Requirement | Version | Purpose | Installation |
|-------------|---------|---------|--------------|
| **Node.js** | 18.0+ | Frontend runtime | [nodejs.org](https://nodejs.org/) |
| **pnpm** | Latest | Fast package manager | `npm install -g pnpm` |
| **Python** | 3.8+ | Optional backend services | [python.org](https://python.org/) |
| **Supabase Account** | - | Database & authentication | [supabase.com](https://supabase.com/) |
| **AI Provider Account** | - | At least one AI service | See provider links below |

### 🛠️ Installation Steps

```bash
# 1. Clone repository and install dependencies
git clone https://github.com/Kedhareswer/thesisflow-ai.git
cd thesisflow-ai
pnpm install

# 2. Configure environment variables
cp env.template .env.local
# Edit .env.local with your API keys (see configuration guide below)

# 3. Start development servers
pnpm dev                         # Frontend (port 3000)
node server/websocket-server.js  # WebSocket collaboration (port 3001)

# 4. Optional: Python literature search service
cd python
python -m venv venv
source venv/bin/activate  # Windows: venv\Scripts\activate
pip install -r requirements.txt
python app.py                    # Literature APIs (port 5000)
```

### 🔑 Environment Configuration

**Step 1: Create Supabase Project**
1. Visit [supabase.com](https://supabase.com/) and create a new project
2. Go to Settings → API to get your project URL and keys
3. Run the database setup scripts in `scripts/` folder

**Step 2: Get AI Provider API Keys**
Choose at least one AI provider:

| Provider | Get API Key | Models Available | Cost |
|----------|-------------|------------------|------|
| **OpenAI** | [platform.openai.com](https://platform.openai.com/api-keys) | GPT-4o, o3, o3-mini | $0.01-0.06/1K tokens |
| **Google Gemini** | [makersuite.google.com](https://makersuite.google.com/app/apikey) | Gemini 2.5 Pro/Flash | $0.001-0.01/1K tokens |
| **Anthropic** | [console.anthropic.com](https://console.anthropic.com/settings/keys) | Claude 4.1, 3.5 Sonnet | $0.003-0.015/1K tokens |
| **Groq** | [console.groq.com](https://console.groq.com/keys) | LLaMA 3.3-70B | Free tier available |
| **Mistral** | [console.mistral.ai](https://console.mistral.ai/api-keys/) | Large 2411, Codestral | $0.002-0.008/1K tokens |

**Step 3: Configure .env.local**

Copy the essential variables to your `.env.local` file:

<<<<<<< HEAD
```bash
# Supabase Configuration (Required)
NEXT_PUBLIC_SUPABASE_URL=your_supabase_project_url
NEXT_PUBLIC_SUPABASE_ANON_KEY=your_supabase_anon_key
SUPABASE_SERVICE_ROLE_KEY=your_supabase_service_role_key

# AI Provider (Choose at least one)
OPENAI_API_KEY=your_openai_api_key
GEMINI_API_KEY=your_gemini_api_key
ANTHROPIC_API_KEY=your_anthropic_api_key
GROQ_API_KEY=your_groq_api_key
MISTRAL_API_KEY=your_mistral_api_key

# HuggingFace (Required for AI content detection)
HUGGINGFACE_API_KEY=your_huggingface_api_key

# WebSocket Configuration
NEXT_PUBLIC_SOCKET_URL=http://localhost:3001

# Optional: Enhanced Features
GOOGLE_SEARCH_API_KEY=your_google_search_api_key
GOOGLE_SEARCH_CSE_ID=your_custom_search_engine_id
STRIPE_SECRET_KEY=your_stripe_secret_key
NEXT_PUBLIC_STRIPE_PUBLISHABLE_KEY=your_stripe_publishable_key
```

### 🔒 Security Best Practices

| Security Measure | Implementation | Importance |
|------------------|----------------|------------|
| **Environment Isolation** | Separate `.env.local` for dev/prod | Critical |
| **API Key Rotation** | Monthly key rotation schedule | High |
| **Usage Monitoring** | Track API consumption and costs | High |
| **Access Control** | RLS policies and JWT validation | Critical |
| **Rate Limiting** | Per-user and per-endpoint limits | Medium |
| **Audit Logging** | Track all sensitive operations | Medium |

**🚨 Never commit `.env.local` to version control!**
=======
**Security Best Practices:**
- Never commit `.env.local` to version control
- Use different API keys for development and production
- Rotate API keys regularly (monthly recommended)
- Monitor API usage for unusual activity
- Use environment-specific Supabase projects
>>>>>>> 001831aa

### 🗄️ Database Setup

```bash
# Run database migrations (creates all required tables and functions)
node scripts/run-migration.js

# Verify Supabase connection
npx supabase status

# Optional: Seed with sample data for development
node scripts/seed-database.js
```

**📊 Database Schema Overview:**

<<<<<<< HEAD
| Table | Purpose | Key Features |
|-------|---------|--------------|
| `user_profiles` | User accounts and preferences | RLS policies, plan tracking |
| `projects` | Research projects and tasks | Hierarchical structure, team sharing |
| `teams` | Collaboration groups | Role-based permissions, invitations |
| `extractions` | Document processing results | File metadata, AI analysis |
| `chat_sessions` | AI conversation history | Context preservation, search |
| `literature_cache` | Search result caching | 1-hour TTL, deduplication |
| `user_tokens` | Monthly usage tracking | Token consumption, plan limits |
=======
---

## API Reference
>>>>>>> 001831aa

---

## 📡 API Reference

### 🔥 Core API Endpoints

```http
# AI Services
GET  /api/ai/chat/stream          # Streaming AI chat with SSE
POST /api/ai/generate             # Single AI generation request
POST /api/ai-detect               # AI content detection

# Literature & Research
POST /api/literature-search/stream # Real-time literature search
GET  /api/search/papers           # Paper search with filters
POST /api/plan-and-execute        # AI project planning

# Document Processing
POST /api/extract                 # Multi-format document extraction
POST /api/extract/chat            # AI-powered document analysis
GET  /api/extractions/recent      # User's recent extractions

# Team Collaboration
GET  /api/collaborate/teams       # User's teams and permissions
POST /api/collaborate/messages    # Send team messages
WebSocket: ws://localhost:3001    # Real-time collaboration

# User Management
GET  /api/user/tokens             # Token usage and limits
PUT  /api/user/tokens/deduct      # Deduct tokens for AI features
GET  /api/user/plan               # Current subscription plan
```

### 🔐 Authentication & Security

All API endpoints use Supabase JWT authentication with automatic RLS filtering:

```javascript
// Client-side API calls (tokens handled automatically)
const { data, error } = await supabase
  .from('projects')
  .select('*')
  // RLS automatically filters to user's projects

// Manual API calls with auth headers
const response = await fetch('/api/extract', {
  method: 'POST',
  headers: {
    'Authorization': `Bearer ${session.access_token}`,
    'Content-Type': 'application/json'
  },
  body: JSON.stringify({ /* request data */ })
})
```

### ⚡ Rate Limits & Performance

| Feature | Rate Limit | Burst Capacity | Cache TTL |
|---------|------------|----------------|-----------|
| **AI Chat Streaming** | 50/hour | 5 concurrent | - |
| **Literature Search** | 100/hour | 10 concurrent | 1 hour |
| **Document Extraction** | 20/hour | 3 concurrent | 24 hours |
| **Team Collaboration** | 1000/hour | 50 concurrent | Real-time |
| **File Upload** | 20/hour | 10MB max | - |

---

<<<<<<< HEAD
## 🚀 Deployment & Production

### 🌐 Deployment Options

| Platform | Configuration | Benefits | Cost |
|----------|---------------|----------|------|
| **Vercel** | Zero-config Next.js deployment | Auto-scaling, CDN, preview deployments | $20/month |
| **Netlify** | Static site + serverless functions | Git-based deploys, form handling | $19/month |
| **Railway** | Full-stack deployment | Database included, simple setup | $5-20/month |
| **Google Cloud Run** | Containerized deployment | Pay-per-use, custom domains | Variable |
=======
## Performance
>>>>>>> 001831aa

### 📊 Production Metrics

```mermaid
graph TB
    A[Performance Metrics] --> A1[API Response: <200ms]
    A --> A2[Search Speed: 1-3s]
    A --> A3[AI Generation: 3-8s]
    
    B[Reliability] --> B1[Uptime: 99.9%]
    B --> B2[Success Rate: 95%+]
    B --> B3[Error Recovery: <5s]
    
    C[Scalability] --> C1[Concurrent Users: 500+]
    C --> C2[Requests/min: 1000+]
    C --> C3[Storage: Unlimited]
    
    style A fill:#FF6B2C,color:#fff
    style B fill:#28a745,color:#fff
    style C fill:#17a2b8,color:#fff
```

---

## 🤝 Contributing

We welcome contributions from the research community! 

### 🛠️ Development Workflow

```bash
# 1. Fork and clone the repository
git clone https://github.com/your-username/thesisflow-ai.git
cd thesisflow-ai

<<<<<<< HEAD
# 2. Create a feature branch
git checkout -b feature/your-feature-name

# 3. Install dependencies and start development
pnpm install
pnpm dev
=======
## Contributing
>>>>>>> 001831aa

# 4. Make your changes and test thoroughly
pnpm lint
pnpm build

# 5. Submit a pull request with detailed description
```

### 📝 Development Standards

- **TypeScript**: Strict mode with comprehensive type definitions
- **Code Quality**: ESLint + Prettier with automated formatting
- **Testing**: Unit tests for critical functions and API endpoints
- **Documentation**: JSDoc comments for all public functions
- **Security**: Never commit API keys or sensitive data

<<<<<<< HEAD
### 🆘 Getting Help

- **📚 Documentation**: [GitHub Wiki](https://github.com/Kedhareswer/thesisflow-ai/wiki)
- **💬 Discussions**: [GitHub Discussions](https://github.com/Kedhareswer/thesisflow-ai/discussions)
- **🐛 Bug Reports**: [GitHub Issues](https://github.com/Kedhareswer/thesisflow-ai/issues)
- **📧 Direct Contact**: [support@thesisflow-ai.com](mailto:support@thesisflow-ai.com)

---

## 🙏 Acknowledgments

**🔧 Core Technologies:** Next.js 15 • React 19 • Supabase • TypeScript • TailwindCSS
=======
### Getting Help
- [Documentation](https://github.com/Kedhareswer/thesisflow-ai/wiki)
- [Discussions](https://github.com/Kedhareswer/thesisflow-ai/discussions)
- [Issues](https://github.com/Kedhareswer/thesisflow-ai/issues)
- [Contact](mailto:support@thesisflow-ai.com)

---

### Acknowledgments
>>>>>>> 001831aa

**🤖 AI Partners:** OpenAI • Google • Anthropic • Groq • Mistral • HuggingFace

**📚 Academic Sources:** OpenAlex • arXiv • CrossRef • PubMed • Google Scholar (API)

**🎨 UI Framework:** Shadcn/UI • Radix UI • Framer Motion • Lucide Icons

---

<<<<<<< HEAD
<div align="center">

**🎓 Built with passion for the research community**

[![Live Demo](https://img.shields.io/badge/🌐_Live_Demo-thesisflow--ai.vercel.app-FF6B2C?style=for-the-badge)](https://thesisflow-ai.vercel.app)
[![Documentation](https://img.shields.io/badge/📚_Documentation-GitHub_Wiki-28a745?style=for-the-badge)](https://github.com/Kedhareswer/thesisflow-ai/wiki)
[![Report Issues](https://img.shields.io/badge/🐛_Report_Issues-GitHub-17a2b8?style=for-the-badge)](https://github.com/Kedhareswer/thesisflow-ai/issues)

**Status:** ✅ Production Ready • **Version:** 2.1.0 • **Updated:** January 2025

*Empowering researchers worldwide with AI-powered tools for discovery, collaboration, and innovation.*
=======
**Built with care for the research community**

[Live Demo](https://thesisflow-ai.vercel.app) • [Documentation](https://github.com/Kedhareswer/thesisflow-ai/wiki) • [Report Issues](https://github.com/Kedhareswer/thesisflow-ai/issues)
>>>>>>> 001831aa

**Status:** Production Ready • **Version:** 1.0.9 • **Updated:** September 2025<|MERGE_RESOLUTION|>--- conflicted
+++ resolved
@@ -7,25 +7,16 @@
 [![Production](https://img.shields.io/badge/Status-Production_Ready-28a745?style=flat-square)](https://thesisflow-ai.vercel.app)
 [![Version](https://img.shields.io/badge/Version-2.1.0-FF6B2C?style=flat-square)](https://github.com/Kedhareswer/thesisflow-ai)
 
-<<<<<<< HEAD
 ## 🚀 Core Features
 
 | 🔍 Explorer | ✍️ Writer | 📅 Planner | 👥 Collaborate |
 |-------------|-----------|-------------|----------------|
 | **Multi-source literature search**<br/>• 11+ academic databases<br/>• AI research assistant with streaming<br/>• Deep research with real-time results<br/>• Citation analysis & export | **LaTeX collaborative editor**<br/>• Real-time preview with KaTeX<br/>• Multi-format document extraction<br/>• AI writing assistance<br/>• OCR for images & scanned docs | **AI-powered project management**<br/>• Intelligent task generation<br/>• Gantt charts & calendar views<br/>• Team assignments & tracking<br/>• Progress analytics | **Real-time team collaboration**<br/>• WebSocket-powered chat<br/>• File sharing & mentions<br/>• Presence indicators<br/>• Role-based permissions |
-=======
-## Core Features
-
-| Explorer | Writer | Planner | Collaborate |
-|----------|--------|---------|-------------|
-| Multi-source literature search<br/>AI research assistant<br/>Deep research tools | LaTeX editor<br/>Document extraction<br/>AI writing assistance | Project management<br/>Task tracking<br/>Calendar integration | Real-time WebSocket chat<br/>Team management<br/>File sharing |
->>>>>>> 001831aa
 
 ## Tech Stack
 
 ```mermaid
 graph TB
-<<<<<<< HEAD
     subgraph "Frontend Architecture"
         A[Next.js 15 + React 19] --> B[TypeScript + TailwindCSS]
         B --> C[Shadcn/UI + Framer Motion]
@@ -45,18 +36,6 @@
         O[Groq LLaMA 3.3-70B] --> L
         P[Mistral Large 2411] --> L
         Q[AIML Cross-Provider API] --> L
-=======
-    subgraph "Frontend"
-        A[Next.js 15] --> B[React 19]
-        B --> C[TypeScript]
-        C --> D[TailwindCSS + Shadcn/UI]
-    end
-    
-    subgraph "Backend"
-        E[Supabase] --> F[PostgreSQL + RLS]
-        G[WebSocket Server] --> H[Socket.IO]
-        I[Python Services] --> J[Literature APIs]
->>>>>>> 001831aa
     end
     
     subgraph "Document Processing"
@@ -113,7 +92,6 @@
 - **AI Provider**: At least one from OpenAI, Gemini, Claude, Groq, Mistral, or AIML
 - **HuggingFace**: For AI content detection and model inference
 
-<<<<<<< HEAD
 **Enhanced Features:**
 - **Google Search API**: Advanced literature search and citation discovery
 - **Stripe**: Subscription management and payment processing  
@@ -124,17 +102,9 @@
 ---
 
 ## 💎 Monthly Token System
-=======
-**Live Demo:** [thesisflow-ai.vercel.app](https://thesisflow-ai.vercel.app)
-
----
-
-## Plans & Tokens
->>>>>>> 001831aa
 
 ThesisFlow-AI uses an intelligent monthly token system that powers all AI features:
 
-<<<<<<< HEAD
 | Plan | Monthly Tokens | Features | Price |
 |------|----------------|----------|-------|
 | **Free** | 50 tokens | Core research tools, basic AI assistance | $0 |
@@ -157,45 +127,18 @@
 - 📈 Analytics & Progress Tracking
 
 ### 📊 Usage Monitoring
-=======
-- **Free**: 50 monthly tokens
-- **Pro**: 500 monthly tokens
-
-**Where tokens are consumed:**
-- AI Chat (messages and streaming)
-- Explorer (topic exploration, deep research)
-- Summarizer
-- Plan-and-Execute workflows and related AI tools
-
-**Where you can see usage:**
-- Top nav mini meter: shows remaining monthly tokens with usage tooltip
-- Profile dropdown: shows current plan, monthly remaining count, and a Manage/Upgrade button
-- Plan & Analytics page (`/plan`): Token bars and usage by feature
-- Tokens page (`/tokens`): Full dashboard with recent transactions and feature costs
-
-Only two roles are recognized across the app: **free** and **pro**. Any paid alias from the backend (e.g., professional, premium, enterprise) is normalized to `pro` on the client.
-
-## Changelog
->>>>>>> 001831aa
 
 Track your token consumption across the platform:
 - **Navigation Bar**: Live token counter with usage breakdown
 - **Profile Menu**: Current plan status and upgrade options
 - **Plan & Analytics** (`/plan`): Detailed usage charts by feature
 - **Token Dashboard** (`/tokens`): Transaction history and cost analysis
-
-<<<<<<< HEAD
 *Tokens reset monthly and unused tokens don't roll over. Upgrade anytime for immediate access to additional tokens.*
 
 ## 📋 Changelog
-=======
-Direct links to specific versions also work, for example:
-- https://thesisflow-ai.vercel.app/changelog#v1.0.9
->>>>>>> 001831aa
 
 Stay up to date with the latest releases and improvements:
 
-<<<<<<< HEAD
 - **Web**: https://thesisflow-ai.vercel.app/changelog
 - **RSS**: https://thesisflow-ai.vercel.app/changelog/rss.xml
 - **Atom**: https://thesisflow-ai.vercel.app/changelog/atom.xml
@@ -234,35 +177,6 @@
         O[Smart Deduplication]
         P[Citation Analysis & Ranking]
         Q[AI Research Assistant]
-=======
-## Features
-
-### Literature Explorer
-
-```mermaid
-flowchart TB
-    A[Search Query] --> B[Literature Search Service]
-    
-    subgraph "Core APIs"
-        C[OpenAlex]
-        D[arXiv]
-        E[CrossRef]
-        F[OpenAIRE]
-        G[DOAJ]
-        H[PubMed]
-    end
-    
-    subgraph "Enhanced APIs"
-        I[Google Search]
-        J[CORE]
-        K[SerpAPI]
-    end
-    
-    subgraph "Processing"
-        L[Rate Limiting & Caching]
-        M[Deduplication & Ranking]
-        N[Citation Analysis]
->>>>>>> 001831aa
     end
     
     B --> C & D & E & F & G & H
@@ -270,24 +184,16 @@
     C & D & E & F & G & H --> N
     I & J & K & L & M --> N
     N --> O --> P --> Q
-    
-<<<<<<< HEAD
+
     Q --> R[Streaming Chat Interface]
     Q --> S[Export & Citation Tools]
     Q --> T[Topic Deep Dive]
-=======
-    N --> O[Research Results]
-    O --> P[AI Research Assistant]
-    O --> Q[Citation Tracking]
-    O --> R[Export Options]
->>>>>>> 001831aa
     
     style B fill:#FF6B2C,color:#fff
     style N fill:#17a2b8,color:#fff
     style Q fill:#28a745,color:#fff
 ```
 
-<<<<<<< HEAD
 **🚀 Next-Generation Search Capabilities:**
 
 | Feature | Technology | Performance | Benefits |
@@ -339,56 +245,6 @@
     L --> Z[AI Writing Assistant]
     Z --> AA[LaTeX Content Generation]
     AA --> M
-=======
-**Advanced Literature Search Features:**
-- Multi-Source Integration: 11+ academic databases and search engines
-- Intelligent Caching: Database + memory caching with 1-hour TTL
-- Rate Limiting: Per-source token bucket algorithms with exponential backoff
-- Real-time Streaming: Progressive results as sources respond
-- Citation Analysis: Forward/backward citation tracking via OpenAlex
-- Aggregation Mode: 2-minute window for comprehensive multi-source results
-- Smart Fallbacks: Automatic provider switching on failures
-- Export Formats: JSON, CSV, BibTeX, RIS
-
-### Document Processing & LaTeX Writer
-
-```mermaid
-flowchart TB
-    subgraph "Document Processing"
-        A[File Upload<br/>10MB limit] --> B[File Type Detection]
-        B --> C{Extraction Method}
-        
-        C -->|PDF| D[pdf-parse<br/>Text + Tables]
-        C -->|DOCX/DOC| E[mammoth.js<br/>HTML Conversion]
-        C -->|PowerPoint| F[XML Parser<br/>Slides + Notes]
-        C -->|CSV| G[papaparse<br/>Data Parsing]
-        C -->|Images| H[Tesseract.js + Sharp<br/>OCR Processing]
-        C -->|TXT| I[Direct Processing<br/>Plain Text]
-        
-        D & E & F & G & H & I --> J[Extraction Orchestrator]
-        J --> K[Metadata Extraction]
-        K --> L[AI Processing]
-    end
-    
-    subgraph "LaTeX Writing"
-        M[LaTeX Editor] --> N[Real-time Preview]
-        N --> O[KaTeX Rendering]
-        O --> P[Formula Display]
-        
-        M --> Q[Collaborative Features]
-        Q --> R[User Avatars]
-        Q --> S[Real-time Sync]
-        
-        M --> T[LaTeX Toolbar]
-        T --> U[Sections & Formatting]
-        T --> V[Equations & Tables]
-        T --> W[Citations & References]
-    end
-    
-    L --> X[AI Writing Assistant]
-    X --> Y[LaTeX Content Generation]
-    Y --> M
->>>>>>> 001831aa
     
     style J fill:#FF6B2C,color:#fff
     style M fill:#28a745,color:#fff
@@ -406,7 +262,6 @@
 | **Images/Scans** | OCR text extraction, layout analysis, metadata | 30-90s | Content recognition, text structure, quality enhancement |
 | **Plain Text** | Direct processing, encoding detection, structure | 2-10s | NLP analysis, topic modeling, sentiment analysis |
 
-<<<<<<< HEAD
 **🎨 LaTeX Editor Features:**
 
 - **Real-time Collaboration**: Multi-user editing with live cursors and presence
@@ -448,44 +303,6 @@
         Q --> R[Usage Analytics]
         R --> S[Performance Insights]
         S --> T[Predictive Scheduling]
-=======
-**LaTeX Writing Features:**
-- Real-time Collaboration: Multi-user editing with presence indicators
-- Live Preview: Split-view with instant KaTeX rendering
-- Smart Toolbar: LaTeX-specific commands and shortcuts
-- AI Integration: Generate LaTeX content from prompts
-- Export Options: PDF, LaTeX source, HTML
-- Template System: Academic paper templates
-
-### Project Management & Planning
-
-```mermaid
-flowchart TB
-    subgraph "Project Structure"
-        A[Projects] --> B[Tasks]
-        B --> C[Subtasks]
-        C --> D[Comments]
-    end
-    
-    subgraph "Visualization"
-        E[Calendar View]
-        F[Gantt Chart]
-        G[Kanban Board]
-        H[Analytics]
-    end
-    
-    subgraph "Team Features"
-        I[Team Management]
-        J[Notifications]
-        K[Assignments]
-        L[Due Dates]
-    end
-    
-    subgraph "Data Integration"
-        M[Supabase Database]
-        N[Real-time Sync]
-        O[Usage Analytics]
->>>>>>> 001831aa
     end
     
     E --> F
@@ -499,7 +316,6 @@
     style P fill:#6f42c1,color:#fff
 ```
 
-<<<<<<< HEAD
 **🤖 Intelligent Planning Features:**
 
 | Feature | AI Technology | Capabilities | Benefits |
@@ -516,22 +332,11 @@
 - **Analytics Dashboard**: Completion rates, velocity tracking, team performance
 - **Hierarchical Structure**: Projects → Tasks → Subtasks → Comments with full nesting
 - **Real-time Sync**: Live updates across all team members and devices
-=======
-**Advanced Planning Features:**
-- Multi-View Interface: Calendar (date-fns), Gantt charts, Kanban boards
-- Hierarchical Tasks: Projects → Tasks → Subtasks → Comments
-- Smart Scheduling: Due date parsing and calendar integration
-- Team Collaboration: Role-based permissions and assignments
-- Progress Analytics: Completion rates, time tracking, performance metrics
-- Notification System: Real-time updates and deadline reminders
-- Data Persistence: Supabase integration with RLS policies
->>>>>>> 001831aa
 
 ### Real-time Team Collaboration
 
 ```mermaid
 flowchart TB
-<<<<<<< HEAD
     subgraph "WebSocket Infrastructure"
         A[Socket.IO Server - Port 3001] --> B[JWT Authentication]
         B --> C[Team Rooms & Channels]
@@ -565,38 +370,6 @@
     K --> V[Multi-device Sync]
     P --> W[Backup & Recovery]
     U --> X[Cross-platform Notifications]
-=======
-    subgraph "WebSocket Architecture"
-        A[Socket.IO Server<br/>Port 3001] --> B[JWT Authentication]
-        B --> C[Team Rooms]
-        C --> D[Message Broadcasting]
-    end
-    
-    subgraph "Chat Features"
-        E[Real-time Messaging] --> F[File Sharing]
-        F --> G[Mentions & Notifications]
-        G --> H[Typing Indicators]
-        H --> I[Read Receipts]
-    end
-    
-    subgraph "Presence System"
-        J[Online Status] --> K[Last Active]
-        K --> L[Activity Tracking]
-        L --> M[Team Analytics]
-    end
-    
-    subgraph "Team Management"
-        N[Role-based Access]
-        O[Owner/Admin/Editor/Viewer]
-        P[Notification Preferences]
-        Q[Email Integration]
-    end
-    
-    A --> E & J & N
-    E --> R[Multi-device Sync]
-    J --> S[Cross-tab Updates]
-    N --> T[RLS Security]
->>>>>>> 001831aa
     
     style A fill:#FF6B2C,color:#fff
     style F fill:#28a745,color:#fff
@@ -615,7 +388,6 @@
 | **Notification Engine** | WebSocket + Email + Push | Multi-channel | Granular preferences, smart batching |
 | **Team Administration** | RLS + JWT + Role Engine | Enterprise-grade | Fine-grained permissions, audit trails |
 
-<<<<<<< HEAD
 **🔐 Enterprise Security:**
 - **Encryption in transit (TLS) and at rest**: All data encrypted during transmission and storage
 - **Row Level Security**: Database-level access control with Supabase RLS
@@ -658,40 +430,6 @@
         U[Project Planning & Task Generation]
         V[Literature Summarization]
         W[Citation & Reference Management]
-=======
-### AI Integration
-
-```mermaid
-flowchart TB
-    subgraph "Enhanced AI Service"
-        A[AI Provider Router] --> B[API Key Management]
-        B --> C[Fallback System]
-        C --> D[Usage Tracking]
-    end
-    
-    subgraph "Supported Providers"
-        E[OpenAI<br/>GPT-4o, o3, GPT-4o-mini]
-        F[Google Gemini<br/>2.5 Pro/Flash, 2.0 Flash]
-        G[Anthropic<br/>Claude 3.5/4 Sonnet/Opus]
-        H[Groq<br/>LLaMA 3.1/3.3, Whisper]
-        I[Mistral AI<br/>Small/Medium/Large, Codestral]
-        J[AIML API<br/>Multi-provider access]
-    end
-    
-    subgraph "Streaming Architecture"
-        K[Server-Sent Events] --> L[Real-time Tokens]
-        L --> M[Progress Tracking]
-        M --> N[Heartbeat Pings]
-        N --> O[Abort Handling]
-    end
-    
-    subgraph "AI Features"
-        P[Research Assistant]
-        Q[Content Generation]
-        R[AI Content Detection]
-        S[Writing Assistance]
-        T[Data Analysis]
->>>>>>> 001831aa
     end
     
     A --> F & G & H & I & J & K & L
@@ -703,7 +441,6 @@
     style R fill:#17a2b8,color:#fff
 ```
 
-<<<<<<< HEAD
 **🚀 Next-Generation AI Capabilities:**
 
 | Provider | Latest Models | Context Window | Specialized Features | Primary Use Cases |
@@ -724,18 +461,6 @@
 - **Multi-Modal Processing**: Text, images, documents, and data analysis
 - **Cost Optimization**: Smart model selection based on task complexity and budget
 - **OpenRouter Integration**: Access to 100+ models through unified API
-=======
-**AI Provider Capabilities:**
-
-| Provider | Latest Models | Context Length | Strengths | Use Cases |
-|----------|---------------|----------------|-----------|-----------|
-| **OpenAI** | GPT-4o, o3-mini, o3 | 200K tokens | Reasoning, analysis | Complex research, coding |
-| **Google** | Gemini 2.5 Pro/Flash | 1M tokens | Long context, multimodal | Document analysis, vision |
-| **Anthropic** | Claude 3.5/4 Sonnet | 200K tokens | Academic writing, safety | Research papers, ethics |
-| **Groq** | LLaMA 3.3-70B | 128K tokens | Ultra-fast inference | Real-time chat, quick tasks |
-| **Mistral** | Large 2411, Codestral | 128K tokens | Code, multilingual | Programming, translation |
-| **AIML** | Cross-provider | Variable | Model aggregation | Fallback, cost optimization |
->>>>>>> 001831aa
 
 ---
 
@@ -745,7 +470,6 @@
 
 ```mermaid
 flowchart TB
-<<<<<<< HEAD
     subgraph "Frontend Layer"
         A[Next.js 15 + React 19] --> B[TypeScript + TailwindCSS]
         B --> C[Shadcn/UI + Framer Motion]
@@ -758,18 +482,6 @@
         I[Document Processing] --> J[Extraction Pipeline]
         K[Collaboration APIs] --> L[Real-time Messaging]
         M[Project Management] --> N[Planning & Analytics]
-=======
-    subgraph "Frontend"
-        A[Next.js 15 + React 19] --> B[Tailwind + Shadcn/UI]
-        B --> C[TypeScript Components]
-    end
-    
-    subgraph "API Routes"
-        D[AI Chat Stream] --> E[AI Streaming]
-        F[Literature Search] --> G[Literature APIs]
-        H[Extract] --> I[Document Processing]
-        J[Collaborate] --> K[Team Management]
->>>>>>> 001831aa
     end
     
     subgraph "Real-time Infrastructure"
@@ -844,11 +556,7 @@
 
 ---
 
-<<<<<<< HEAD
 ## 🚀 Complete Setup Guide
-=======
-## Setup Guide
->>>>>>> 001831aa
 
 ### 📋 Prerequisites
 
@@ -906,7 +614,6 @@
 
 Copy the essential variables to your `.env.local` file:
 
-<<<<<<< HEAD
 ```bash
 # Supabase Configuration (Required)
 NEXT_PUBLIC_SUPABASE_URL=your_supabase_project_url
@@ -945,14 +652,6 @@
 | **Audit Logging** | Track all sensitive operations | Medium |
 
 **🚨 Never commit `.env.local` to version control!**
-=======
-**Security Best Practices:**
-- Never commit `.env.local` to version control
-- Use different API keys for development and production
-- Rotate API keys regularly (monthly recommended)
-- Monitor API usage for unusual activity
-- Use environment-specific Supabase projects
->>>>>>> 001831aa
 
 ### 🗄️ Database Setup
 
@@ -969,7 +668,6 @@
 
 **📊 Database Schema Overview:**
 
-<<<<<<< HEAD
 | Table | Purpose | Key Features |
 |-------|---------|--------------|
 | `user_profiles` | User accounts and preferences | RLS policies, plan tracking |
@@ -979,11 +677,6 @@
 | `chat_sessions` | AI conversation history | Context preservation, search |
 | `literature_cache` | Search result caching | 1-hour TTL, deduplication |
 | `user_tokens` | Monthly usage tracking | Token consumption, plan limits |
-=======
----
-
-## API Reference
->>>>>>> 001831aa
 
 ---
 
@@ -1052,7 +745,6 @@
 
 ---
 
-<<<<<<< HEAD
 ## 🚀 Deployment & Production
 
 ### 🌐 Deployment Options
@@ -1063,9 +755,6 @@
 | **Netlify** | Static site + serverless functions | Git-based deploys, form handling | $19/month |
 | **Railway** | Full-stack deployment | Database included, simple setup | $5-20/month |
 | **Google Cloud Run** | Containerized deployment | Pay-per-use, custom domains | Variable |
-=======
-## Performance
->>>>>>> 001831aa
 
 ### 📊 Production Metrics
 
@@ -1101,16 +790,12 @@
 git clone https://github.com/your-username/thesisflow-ai.git
 cd thesisflow-ai
 
-<<<<<<< HEAD
 # 2. Create a feature branch
 git checkout -b feature/your-feature-name
 
 # 3. Install dependencies and start development
 pnpm install
 pnpm dev
-=======
-## Contributing
->>>>>>> 001831aa
 
 # 4. Make your changes and test thoroughly
 pnpm lint
@@ -1127,7 +812,6 @@
 - **Documentation**: JSDoc comments for all public functions
 - **Security**: Never commit API keys or sensitive data
 
-<<<<<<< HEAD
 ### 🆘 Getting Help
 
 - **📚 Documentation**: [GitHub Wiki](https://github.com/Kedhareswer/thesisflow-ai/wiki)
@@ -1140,27 +824,15 @@
 ## 🙏 Acknowledgments
 
 **🔧 Core Technologies:** Next.js 15 • React 19 • Supabase • TypeScript • TailwindCSS
-=======
-### Getting Help
-- [Documentation](https://github.com/Kedhareswer/thesisflow-ai/wiki)
-- [Discussions](https://github.com/Kedhareswer/thesisflow-ai/discussions)
-- [Issues](https://github.com/Kedhareswer/thesisflow-ai/issues)
-- [Contact](mailto:support@thesisflow-ai.com)
+
+**🤖 AI Partners:** OpenAI • Google • Anthropic • Groq • Mistral • HuggingFace
+
+**📚 Academic Sources:** OpenAlex • arXiv • CrossRef • PubMed • Google Scholar (API)
+
+**🎨 UI Framework:** Shadcn/UI • Radix UI • Framer Motion • Lucide Icons
 
 ---
 
-### Acknowledgments
->>>>>>> 001831aa
-
-**🤖 AI Partners:** OpenAI • Google • Anthropic • Groq • Mistral • HuggingFace
-
-**📚 Academic Sources:** OpenAlex • arXiv • CrossRef • PubMed • Google Scholar (API)
-
-**🎨 UI Framework:** Shadcn/UI • Radix UI • Framer Motion • Lucide Icons
-
----
-
-<<<<<<< HEAD
 <div align="center">
 
 **🎓 Built with passion for the research community**
@@ -1169,13 +841,6 @@
 [![Documentation](https://img.shields.io/badge/📚_Documentation-GitHub_Wiki-28a745?style=for-the-badge)](https://github.com/Kedhareswer/thesisflow-ai/wiki)
 [![Report Issues](https://img.shields.io/badge/🐛_Report_Issues-GitHub-17a2b8?style=for-the-badge)](https://github.com/Kedhareswer/thesisflow-ai/issues)
 
-**Status:** ✅ Production Ready • **Version:** 2.1.0 • **Updated:** January 2025
-
 *Empowering researchers worldwide with AI-powered tools for discovery, collaboration, and innovation.*
-=======
-**Built with care for the research community**
-
-[Live Demo](https://thesisflow-ai.vercel.app) • [Documentation](https://github.com/Kedhareswer/thesisflow-ai/wiki) • [Report Issues](https://github.com/Kedhareswer/thesisflow-ai/issues)
->>>>>>> 001831aa
 
 **Status:** Production Ready • **Version:** 1.0.9 • **Updated:** September 2025