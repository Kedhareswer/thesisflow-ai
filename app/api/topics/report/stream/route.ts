--- conflicted
+++ resolved
@@ -2,7 +2,6 @@
 import { withTokenValidation, TokenMiddleware } from '@/lib/middleware/token-middleware'
 import { tokenService } from '@/lib/services/token.service'
 import { enumerateSources, withTimeout, type Paper } from '@/lib/utils/sources'
-<<<<<<< HEAD
 
 // Server-side Nova AI functionality using hardcoded Groq API
 async function callNovaAI(prompt: string): Promise<string> {
@@ -50,9 +49,6 @@
     throw new Error(`AI generation failed: ${error instanceof Error ? error.message : 'Unknown error'}`)
   }
 }
-=======
-import { enhancedAIService } from '@/lib/enhanced-ai-service'
->>>>>>> a2a8ba85
 
 export const runtime = 'nodejs'
 export const dynamic = 'force-dynamic'
@@ -102,15 +98,9 @@
       // Overall timeout budget (align with client 4-minute AbortController)
       // Increased stage budgets to prevent premature timeouts, especially for curation
       const totalBudgetMs = 240_000
-<<<<<<< HEAD
       const curationBudgetMs = 60_000  // Increased from 30s to 60s for reliable curation
       const analysisBudgetMs = 90_000
       const synthesisBudgetMs = 90_000  // Adjusted to maintain total budget balance
-=======
-      const curationBudgetMs = 90_000  // Increased to 90s to handle slow AI API responses
-      const analysisBudgetMs = 75_000  // Reduced to 75s
-      const synthesisBudgetMs = 75_000  // Reduced to 75s to keep total under 240s
->>>>>>> a2a8ba85
 
       let interval: NodeJS.Timeout
       let abort: () => void
@@ -157,7 +147,6 @@
           request.signal.addEventListener('abort', abort)
 
           try {
-<<<<<<< HEAD
             // Progress: curation with retry mechanism
             controller.enqueue(encoder.encode(`event: progress\n`))
             controller.enqueue(encoder.encode(`data: ${JSON.stringify({ message: 'Curating trusted sources…' })}\n\n`))
@@ -194,13 +183,6 @@
                 await new Promise(resolve => setTimeout(resolve, 2000))
               }
             }
-=======
-            // Progress: curation using Nova (Groq)
-            controller.enqueue(encoder.encode(`event: progress\n`))
-            controller.enqueue(encoder.encode(`data: ${JSON.stringify({ message: 'Curating trusted sources…' })}\n\n`))
-            
-            const curatorPrompt = `You are a meticulous research curator. You only trust reputable, peer‑reviewed or authoritative sources.
->>>>>>> a2a8ba85
 
 Topic: ${query}
 
@@ -239,19 +221,10 @@
             // Progress: analyzer using Nova (Groq)
             controller.enqueue(encoder.encode(`event: progress\n`))
             controller.enqueue(encoder.encode(`data: ${JSON.stringify({ message: 'Analyzing each source…' })}\n\n`))
-<<<<<<< HEAD
             const analyzerSystem: ChatMessage = { role: 'system', content: 'You are a precise literature analyst. Summarize without hallucinations.' }
             const analyzerUser: ChatMessage = { role: 'user', content: `For the topic "${query}", write 2‑3 bullet summaries for EACH numbered source below.\nUse inline citations like [1], [2] to refer to the same numbering.\nReturn as markdown with '## Per‑source Summaries' and subsections like '### [n] Title'.\n\nSources:\n${sourcesText}` }
             const analyzerPrompt = `${analyzerUser.content}`
             const perSource = await withTimeout(callNovaAI(analyzerPrompt), analysisBudgetMs, 'Analysis')
-=======
-            
-            const analyzerPrompt = `You are a precise literature analyst. Summarize without hallucinations.
-
-For the topic "${query}", write 2‑3 bullet summaries for EACH numbered source below.
-Use inline citations like [1], [2] to refer to the same numbering.
-Return as markdown with '## Per‑source Summaries' and subsections like '### [n] Title'.
->>>>>>> a2a8ba85
 
 Sources:
 ${sourcesText}`
@@ -274,42 +247,10 @@
             controller.enqueue(encoder.encode(`data: ${JSON.stringify({ message: 'Synthesizing final report…' })}\n\n`))
             
             const words = (quality === 'Enhanced') ? '1500-2200' : '1000-1500'
-<<<<<<< HEAD
             const synthSystem: ChatMessage = { role: 'system', content: 'You are a senior research writer. Produce structured, citation‑grounded reviews.' }
             const synthUser: ChatMessage = { role: 'user', content: `Write a scholarly review on: "${query}". Use ONLY the numbered sources below. Cite inline with [n]. Length ${words} words.\nStructure with clear headings (Title, Abstract, Background, Methods, Findings, Visual Summaries, Limitations, References).\nInclude these visual summaries as Markdown:\n1) Evidence Summary Table (ID | Study/Source | Year | Method | Sample/Scope | Key Finding | Citation).\n2) Key Metrics Table (Metric | Value/Range | Population/Scope | Citation).\n3) Regional Comparison Table (Region | Trend/Direction | Notable Study [n]).\n4) Timeline Table (Period | Milestones | Citations).\n5) ASCII Bar Chart in a \`\`\`text codeblock showing top 5 trends with percentages.\n6) ASCII Line Chart (annual trend) in a \`\`\`text codeblock.\nIf data insufficient, write 'Data not available'.\nAfter body, include a "References" section listing the same numbered items.\n\nSources:\n${sourcesText}` }
             const synthPrompt = `${synthUser.content}`
             const body = await withTimeout(callNovaAI(synthPrompt), synthesisBudgetMs, 'Synthesis')
-=======
-            const synthPrompt = `You are a senior research writer. Produce structured, citation‑grounded reviews.
-
-Write a scholarly review on: "${query}". Use ONLY the numbered sources below. Cite inline with [n]. Length ${words} words.
-Structure with clear headings (Title, Abstract, Background, Methods, Findings, Visual Summaries, Limitations, References).
-Include these visual summaries as Markdown:
-1) Evidence Summary Table (ID | Study/Source | Year | Method | Sample/Scope | Key Finding | Citation).
-2) Key Metrics Table (Metric | Value/Range | Population/Scope | Citation).
-3) Regional Comparison Table (Region | Trend/Direction | Notable Study [n]).
-4) Timeline Table (Period | Milestones | Citations).
-5) ASCII Bar Chart in a \`\`\`text codeblock showing top 5 trends with percentages.
-6) ASCII Line Chart (annual trend) in a \`\`\`text codeblock.
-If data insufficient, write 'Data not available'.
-After body, include a "References" section listing the same numbered items.
-
-Sources:
-${sourcesText}`
-
-            const bodyResult = await withTimeout(
-              enhancedAIService.generateText({
-                prompt: synthPrompt,
-                // Use automatic provider fallback for resilience
-                maxTokens: quality === 'Enhanced' ? 3000 : 2500,
-                temperature: 0.3,
-                userId
-              }),
-              synthesisBudgetMs,
-              'Synthesis'
-            )
-            const body = bodyResult.success ? (bodyResult.content || 'Synthesis unavailable') : 'Synthesis unavailable'
->>>>>>> a2a8ba85
 
             const finalDoc = [
               `# ${query} — Evidence‑Grounded Review`,
